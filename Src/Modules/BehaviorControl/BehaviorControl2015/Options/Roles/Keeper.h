/** A test Keeper */
option(Keeper)
{
  /*common_transition
  {
      if(libCodeRelease.between(theBallModel.estimate.position.x(),200.f,600.f)
         && libCodeRelease.between(theBallModel.estimate.position.y(),0.f,1000.f)
         && libCodeRelease.between(theBallModel.estimate.velocity.x(),5.f,1000.f))
         goto diveLeft;
         
      if(libCodeRelease.between(theBallModel.estimate.position.x(),200.f,600.f)
         && libCodeRelease.between(theBallModel.estimate.position.y(),0.f,-1000.f)
         && libCodeRelease.between(theBallModel.estimate.velocity.x(),5.f,1000.f))
         goto diveRight;
  }*/



 


    
  initial_state(start)
  {
    transition
    {
      if(state_time > 1000)
        goto alignToBall;
    }
    action
    {
      LookForward();
      Stand();
    }
  }

  state(diveLeft)
  {
    transition
    {
      if(libCodeRelease.timeSinceBallWasSeen() > theBehaviorParameters.ballNotSeenTimeOut)
        goto start;
    }
    action
    {
      // ** Desactivated until the special action exist **
      //SpecialAction(SpecialActionRequest::diveLeft);
    }
  }
  
  state(diveRight)
  {
    transition
    {
      if(libCodeRelease.timeSinceBallWasSeen() > theBehaviorParameters.ballNotSeenTimeOut)
        goto start;
    }
    action
    {
      // ** Desactivated until the special action exist **
      //SpecialAction(SpecialActionRequest::diveRight);
    }
  }

  state(sumo)
  {
    transition
    {
      if(libCodeRelease.timeSinceBallWasSeen() > theBehaviorParameters.ballNotSeenTimeOut)
        goto start;
    }
    action
    {
      
      SpecialAction(SpecialActionRequest::sumo);
    }
  }
  
  state(alignToBall)
  {
    transition
    {
      if(libCodeRelease.timeSinceBallWasSeen() > theBehaviorParameters.ballNotSeenTimeOut)
<<<<<<< HEAD
          if(theBallModel.estimate.velocity.y() > 0)
            goto searchLeftForBall;
          else if(theBallModel.estimate.velocity.y() < 0)
            goto searchRightForBall;
=======
        goto searchForBall;
     if(libCodeRelease.between(theBallModel.estimate.position.x(), 20.f, 300.f))
	goto sumo;
>>>>>>> f8e59299
    }
    action
    {
      LookForward();
      WalkToTarget(Pose2f(90.f, 90.f, 90.f), Pose2f(theBallModel.estimate.position.angle(), libCodeRelease.KeeperDesiredPos));
    }
  }

  state(turnToBall)
  {
    transition
    {
      if(libCodeRelease.timeSinceBallWasSeen() > theBehaviorParameters.ballNotSeenTimeOut)
          if(theBallModel.estimate.velocity.y() > 0)
            goto searchLeftForBall;
          else if(theBallModel.estimate.velocity.y() < 0)
            goto searchRightForBall;
      if(std::abs(theBallModel.estimate.position.angle()) < 5_deg)
       goto walkToBall;
    
    }
    action
    {
      LookForward();
      WalkToTarget(Pose2f(50.f, 50.f, 50.f), Pose2f(theBallModel.estimate.position.angle(), 0.f, 0.f));
    }
  }

  state(walkToBall)
  {
    transition
    {
      if(libCodeRelease.timeSinceBallWasSeen() > theBehaviorParameters.ballNotSeenTimeOut)
          if(theBallModel.estimate.velocity.y() > 0)
            goto searchLeftForBall;
          else if(theBallModel.estimate.velocity.y() < 0)
            goto searchRightForBall;
      if(theBallModel.estimate.position.norm() < 200.f)
        goto alignBehindBall;
    }
    action
    {
      LookForward();
      WalkToTarget(Pose2f(50.f, 50.f, 50.f), libCodeRelease.KeeperDesiredPos);
    }
  }

  state(alignBehindBall)
  {
    transition
    {
      if(libCodeRelease.timeSinceBallWasSeen() > theBehaviorParameters.ballNotSeenTimeOut)
          if(theBallModel.estimate.velocity.y() > 0)
            goto searchLeftForBall;
          else if(theBallModel.estimate.velocity.y() < 0)
            goto searchRightForBall;
      if(libCodeRelease.between(theBallModel.estimate.position.y(), 20.f, 50.f)
          && libCodeRelease.between(theBallModel.estimate.position.x(), 140.f, 170.f)
          && std::abs(libCodeRelease.angleToOwnGoal - 180_deg) < 2_deg)
        goto kick;
    }
    action
    {
      LookForward();
      WalkToTarget(Pose2f(80.f, 80.f, 80.f), Pose2f(libCodeRelease.angleToOppGoal, libCodeRelease.KeeperDesiredPos.x() - 150.f, libCodeRelease.KeeperDesiredPos.y() - 30.f));
    }
  }

  state(kick)
  {
    transition
    {
      if(state_time > 3000 || (state_time > 10 && action_done))
        goto start;
    }
    action
    {
      LookForward();
      InWalkKick(WalkKickVariant(WalkKicks::forward, Legs::left), Pose2f(libCodeRelease.angleToOppGoal, libCodeRelease.KeeperDesiredPos.x() - 160.f, libCodeRelease.KeeperDesiredPos.y() - 55.f));
    }
  }
  
  state(searchLeftForBall)
  {
    transition
    {
      if(libCodeRelease.timeSinceBallWasSeen() < 300)
        goto alignToBall;
    }
    action
    {
      LookForward();
      WalkAtSpeedPercentage(Pose2f(1.f, 0.f, 0.f));
    }
  }
  
  state(searchRightForBall)
  {
    transition
    {
      if(libCodeRelease.timeSinceBallWasSeen() < 300)
        goto alignToBall;
    }
    action
    {
      LookForward();
      WalkAtSpeedPercentage(Pose2f(-1.f, 0.f, 0.f));
    }
  }
}<|MERGE_RESOLUTION|>--- conflicted
+++ resolved
@@ -1,9 +1,9 @@
 /** A test Keeper */
 option(Keeper)
 {
-  /*common_transition
-  {
-      if(libCodeRelease.between(theBallModel.estimate.position.x(),200.f,600.f)
+  common_transition
+  {
+      /*if(libCodeRelease.between(theBallModel.estimate.position.x(),200.f,600.f)
          && libCodeRelease.between(theBallModel.estimate.position.y(),0.f,1000.f)
          && libCodeRelease.between(theBallModel.estimate.velocity.x(),5.f,1000.f))
          goto diveLeft;
@@ -11,21 +11,23 @@
       if(libCodeRelease.between(theBallModel.estimate.position.x(),200.f,600.f)
          && libCodeRelease.between(theBallModel.estimate.position.y(),0.f,-1000.f)
          && libCodeRelease.between(theBallModel.estimate.velocity.x(),5.f,1000.f))
-         goto diveRight;
-  }*/
-
-
-
- 
-
-
-    
+         goto diveRight; */
+         
+      if(libCodeRelease.between(theBallModel.estimate.position.x(), 20.f, 1000.f)
+         && libCodeRelease.between(theBallModel.estimate.velocity.x(),5.f,1000.f))
+      {
+        goto sumo;
+      }
+  }
+
   initial_state(start)
   {
     transition
     {
       if(state_time > 1000)
+      {
         goto alignToBall;
+      }
     }
     action
     {
@@ -39,7 +41,9 @@
     transition
     {
       if(libCodeRelease.timeSinceBallWasSeen() > theBehaviorParameters.ballNotSeenTimeOut)
-        goto start;
+      {
+        goto start;
+      }
     }
     action
     {
@@ -53,7 +57,9 @@
     transition
     {
       if(libCodeRelease.timeSinceBallWasSeen() > theBehaviorParameters.ballNotSeenTimeOut)
-        goto start;
+      {
+        goto start;
+      }
     }
     action
     {
@@ -67,7 +73,9 @@
     transition
     {
       if(libCodeRelease.timeSinceBallWasSeen() > theBehaviorParameters.ballNotSeenTimeOut)
-        goto start;
+      {
+        goto start;
+      }
     }
     action
     {
@@ -81,16 +89,16 @@
     transition
     {
       if(libCodeRelease.timeSinceBallWasSeen() > theBehaviorParameters.ballNotSeenTimeOut)
-<<<<<<< HEAD
-          if(theBallModel.estimate.velocity.y() > 0)
-            goto searchLeftForBall;
-          else if(theBallModel.estimate.velocity.y() < 0)
-            goto searchRightForBall;
-=======
-        goto searchForBall;
-     if(libCodeRelease.between(theBallModel.estimate.position.x(), 20.f, 300.f))
-	goto sumo;
->>>>>>> f8e59299
+      {
+          if(theBallModel.estimate.velocity.y() > 0)
+          {
+            goto searchLeftForBall;
+          }
+          else if(theBallModel.estimate.velocity.y() < 0)
+          {
+            goto searchRightForBall;
+          }
+      }
     }
     action
     {
@@ -104,12 +112,20 @@
     transition
     {
       if(libCodeRelease.timeSinceBallWasSeen() > theBehaviorParameters.ballNotSeenTimeOut)
-          if(theBallModel.estimate.velocity.y() > 0)
-            goto searchLeftForBall;
-          else if(theBallModel.estimate.velocity.y() < 0)
-            goto searchRightForBall;
+      {
+          if(theBallModel.estimate.velocity.y() > 0)
+          {
+            goto searchLeftForBall;
+          }
+          else if(theBallModel.estimate.velocity.y() < 0)
+          {
+            goto searchRightForBall;
+          }
+      }
       if(std::abs(theBallModel.estimate.position.angle()) < 5_deg)
+      {
        goto walkToBall;
+      }
     
     }
     action
@@ -124,17 +140,52 @@
     transition
     {
       if(libCodeRelease.timeSinceBallWasSeen() > theBehaviorParameters.ballNotSeenTimeOut)
-          if(theBallModel.estimate.velocity.y() > 0)
-            goto searchLeftForBall;
-          else if(theBallModel.estimate.velocity.y() < 0)
-            goto searchRightForBall;
-      if(theBallModel.estimate.position.norm() < 200.f)
+      {
+          if(theBallModel.estimate.velocity.y() > 0)
+          {
+            goto searchLeftForBall;
+          }
+          else if(theBallModel.estimate.velocity.y() < 0)
+          {
+            goto searchRightForBall;
+          }
+      }
+      if(theBallModel.estimate.position.norm() < 500.f)
+      {
+        goto alignToGoal;
+      }
+    }
+    action
+    {
+      LookForward();
+      WalkToTarget(Pose2f(50.f, 50.f, 50.f), libCodeRelease.KeeperDesiredPos);
+    }
+  }
+  
+  state(alignToGoal)
+  {
+    transition
+    {
+      if(libCodeRelease.timeSinceBallWasSeen() > theBehaviorParameters.ballNotSeenTimeOut)
+      {
+          if(theBallModel.estimate.position.y() > 0)
+          {
+            goto searchLeftForBall;
+          }
+          else if(theBallModel.estimate.position.y() < 0)
+          {
+            goto searchRightForBall;
+          }
+      }
+      if(std::abs(libCodeRelease.angleToOppGoal) < 10_deg && std::abs(theBallModel.estimate.position.y()) < 100.f)
+      {
         goto alignBehindBall;
-    }
-    action
-    {
-      LookForward();
-      WalkToTarget(Pose2f(50.f, 50.f, 50.f), libCodeRelease.KeeperDesiredPos);
+      }
+    }
+    action
+    {
+      LookForward();
+      WalkToTarget(Pose2f(100.f, 100.f, 100.f), Pose2f(libCodeRelease.angleToOppGoal, theBallModel.estimate.position.x() - 400.f, theBallModel.estimate.position.y()));
     }
   }
 
@@ -143,14 +194,22 @@
     transition
     {
       if(libCodeRelease.timeSinceBallWasSeen() > theBehaviorParameters.ballNotSeenTimeOut)
-          if(theBallModel.estimate.velocity.y() > 0)
-            goto searchLeftForBall;
-          else if(theBallModel.estimate.velocity.y() < 0)
-            goto searchRightForBall;
+      {
+          if(theBallModel.estimate.velocity.y() > 0)
+          {
+            goto searchLeftForBall;
+          }
+          else if(theBallModel.estimate.velocity.y() < 0)
+          {
+            goto searchRightForBall;
+          }
+      }
       if(libCodeRelease.between(theBallModel.estimate.position.y(), 20.f, 50.f)
-          && libCodeRelease.between(theBallModel.estimate.position.x(), 140.f, 170.f)
-          && std::abs(libCodeRelease.angleToOwnGoal - 180_deg) < 2_deg)
+         && libCodeRelease.between(theBallModel.estimate.position.x(), 140.f, 170.f)
+         && std::abs(libCodeRelease.angleToOwnGoal - 180_deg) < 2_deg)
+      {
         goto kick;
+      }
     }
     action
     {
@@ -164,7 +223,9 @@
     transition
     {
       if(state_time > 3000 || (state_time > 10 && action_done))
-        goto start;
+      {
+        goto start;
+      }
     }
     action
     {
@@ -178,7 +239,9 @@
     transition
     {
       if(libCodeRelease.timeSinceBallWasSeen() < 300)
+      {
         goto alignToBall;
+      }
     }
     action
     {
@@ -192,7 +255,9 @@
     transition
     {
       if(libCodeRelease.timeSinceBallWasSeen() < 300)
+      {
         goto alignToBall;
+      }
     }
     action
     {
